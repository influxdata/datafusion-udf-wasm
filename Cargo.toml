[workspace.package]
version = "0.1.0"
authors = ["IOx Project Developers"]
edition = "2024"
license = "MIT OR Apache-2.0"

[workspace]
members = [
    "arrow2bytes",
    "guests/bundle",
    "guests/python",
    "guests/rust",
    "host",
]
resolver = "3"

[workspace.dependencies]
anyhow = { version = "1.0.100", default-features = false }
arrow = { version = "55.2.0", default-features = false, features = ["ipc"] }
chrono = { version = "0.4.42", default-features = false }
datafusion = { version = "49.0.1", default-features = false }
datafusion-common = { version = "49.0.1", default-features = false }
datafusion-expr = { version = "49.0.1", default-features = false }
datafusion-sql = { version = "49.0.1", default-features = false }
datafusion-udf-wasm-arrow2bytes = { path = "arrow2bytes", version = "0.1.0" }
datafusion-udf-wasm-bundle = { path = "guests/bundle", version = "0.1.0" }
datafusion-udf-wasm-guest = { path = "guests/rust", version = "0.1.0" }
datafusion-udf-wasm-python = { path = "guests/python", version = "0.1.0" }
<<<<<<< HEAD
sqlparser = { version = "0.55.0", default-features = false, features = ["std", "visitor"] }
=======
http = { version = "1.3.1", default-features = false }
hyper = { version = "1.7", default-features = false }
>>>>>>> f28d004d
tokio = { version = "1.48.0", default-features = false }
pyo3 = { version = "0.27.1", default-features = false, features = ["macros"] }
tar = { version = "0.4.44", default-features = false }
tempfile = { version = "3.23.0", default-features = false }
wasip2 = { version = "1" }
wasmtime = { version = "38.0.3", default-features = false, features = ["async", "cranelift"] }
wasmtime-wasi = { version = "38.0.3", default-features = false }
wasmtime-wasi-http = { version = "38.0.3", default-features = false, features = ["default-send-request"] }
wasmtime-wasi-io = { version = "38.0.3", default-features = false }
wit-bindgen = { version = "0.47", default-features = false, features = ["macros"] }

[workspace.lints.rust]
missing_copy_implementations = "deny"
missing_debug_implementations = "deny"
missing_docs = "deny"
rust_2018_idioms = { level = "deny", priority = -1 }
unexpected_cfgs = "deny"
unreachable_pub = "deny"
unused_crate_dependencies = "deny"

[workspace.lints.clippy]
allow_attributes = "warn"
clone_on_ref_ptr = "deny"
dbg_macro = "deny"
explicit_iter_loop = "deny"
future_not_send = "deny"
missing_docs_in_private_items = "deny"
todo = "deny"
undocumented_unsafe_blocks = "deny"
use_self = "deny"

[workspace.lints.rustdoc]
bare_urls = "deny"
broken_intra_doc_links = "deny"
private_intra_doc_links = "deny"

[patch.crates-io]
# use same DataFusion fork as InfluxDB
# See https://github.com/influxdata/arrow-datafusion/pull/72
datafusion = { git = "https://github.com/influxdata/arrow-datafusion.git", rev = "8347a71f62d4fef8d37548f22b93877170039357" }
datafusion-common = { git = "https://github.com/influxdata/arrow-datafusion.git", rev = "8347a71f62d4fef8d37548f22b93877170039357" }
datafusion-expr = { git = "https://github.com/influxdata/arrow-datafusion.git", rev = "8347a71f62d4fef8d37548f22b93877170039357" }
datafusion-sql = { git = "https://github.com/influxdata/arrow-datafusion.git", rev = "8347a71f62d4fef8d37548f22b93877170039357" }

# faster tests
[profile.dev.package]
# improve wasmtime compilation speed
cranelift-codegen.opt-level = 3
cranelift-entity.opt-level = 3
cranelift-frontend.opt-level = 3
regalloc2.opt-level = 3
wasmparser.opt-level = 3
wasmtime-internal-cranelift.opt-level = 3

# faster insta snapshots
insta.opt-level = 3
similar.opt-level = 3<|MERGE_RESOLUTION|>--- conflicted
+++ resolved
@@ -26,12 +26,9 @@
 datafusion-udf-wasm-bundle = { path = "guests/bundle", version = "0.1.0" }
 datafusion-udf-wasm-guest = { path = "guests/rust", version = "0.1.0" }
 datafusion-udf-wasm-python = { path = "guests/python", version = "0.1.0" }
-<<<<<<< HEAD
 sqlparser = { version = "0.55.0", default-features = false, features = ["std", "visitor"] }
-=======
 http = { version = "1.3.1", default-features = false }
 hyper = { version = "1.7", default-features = false }
->>>>>>> f28d004d
 tokio = { version = "1.48.0", default-features = false }
 pyo3 = { version = "0.27.1", default-features = false, features = ["macros"] }
 tar = { version = "0.4.44", default-features = false }
