use std::sync::Arc;

use arrow::{
    array::{Array, Int32Array},
    datatypes::{DataType, Field},
};
use datafusion_common::ScalarValue;
use datafusion_common::config::ConfigOptions;
use datafusion_expr::{
    ColumnarValue, ScalarFunctionArgs, ScalarUDFImpl, Signature, Volatility,
    async_udf::AsyncScalarUDFImpl,
};
use datafusion_udf_wasm_host::{WasmComponentPrecompiled, WasmScalarUdf};
use tokio::runtime::Handle;

// FIXME: remove `multi_thread` flavor.
//
// This test relies on a non-exact function signature to verify error handling
// in `return_type``. [WasmScalarUdf::return_type](ScalarUdfImpl::return_type)
// is *not* async, and will need to compute the return type if the function
// signature is not exact, which effectively means it will block; which is
// incompatible with the current single-threaded tokio runtime used in tests.
#[tokio::test(flavor = "multi_thread")]
async fn test_add_one() {
    let component = WasmComponentPrecompiled::new(datafusion_udf_wasm_bundle::BIN_EXAMPLE.into())
        .await
        .unwrap();
    let mut udfs = WasmScalarUdf::new(
        &component,
        &Default::default(),
        Handle::current(),
        "".to_owned(),
    )
    .await
    .unwrap();
    assert_eq!(udfs.len(), 1);
    let udf = udfs.pop().unwrap();

    assert_eq!(udf.name(), "add_one");

    assert_eq!(
        udf.signature(),
        &Signature::uniform(1, vec![DataType::Int32], Volatility::Immutable),
    );

    assert_eq!(
        udf.return_type(&[DataType::Int32]).unwrap(),
        DataType::Int32,
    );
    insta::assert_snapshot!(
        udf.return_type(&[]).unwrap_err(),
        @"Error during planning: add_one expects exactly one argument",
    );

    let array = udf
        .invoke_async_with_args(
            ScalarFunctionArgs {
                args: vec![ColumnarValue::Array(Arc::new(Int32Array::from_iter([
                    Some(3),
                    None,
                    Some(1),
                ])))],
                arg_fields: vec![Arc::new(Field::new("a1", DataType::Int32, true))],
                number_rows: 3,
                return_field: Arc::new(Field::new("r", DataType::Int32, true)),
            },
            &ConfigOptions::default(),
        )
        .await
        .unwrap();
    assert_eq!(
        array.as_ref(),
        &Int32Array::from_iter([Some(4), None, Some(2)]) as &dyn Array,
    );
    let array = udf
        .invoke_async_with_args(
            ScalarFunctionArgs {
                args: vec![ColumnarValue::Scalar(ScalarValue::Int32(Some(3)))],
                arg_fields: vec![Arc::new(Field::new("a1", DataType::Int32, true))],
                number_rows: 3,
                return_field: Arc::new(Field::new("r", DataType::Int32, true)),
            },
            &ConfigOptions::default(),
        )
        .await
        .unwrap();
    assert_eq!(
        array.as_ref(),
        &Int32Array::from_iter([Some(4), Some(4), Some(4)]) as &dyn Array,
<<<<<<< HEAD
=======
    );
}

#[tokio::test(flavor = "multi_thread")]
async fn test_invoke_with_args_returns_error() {
    let component = WasmComponentPrecompiled::new(datafusion_udf_wasm_bundle::BIN_EXAMPLE.into())
        .await
        .unwrap();
    let mut udfs = WasmScalarUdf::new(
        &component,
        &Default::default(),
        Handle::current(),
        "".to_owned(),
    )
    .await
    .unwrap();
    let udf = udfs.pop().unwrap();

    let result = udf.invoke_with_args(ScalarFunctionArgs {
        args: vec![ColumnarValue::Scalar(ScalarValue::Int32(Some(3)))],
        arg_fields: vec![Arc::new(Field::new("a1", DataType::Int32, true))],
        number_rows: 3,
        return_field: Arc::new(Field::new("r", DataType::Int32, true)),
    });

    assert!(result.is_err());
    let error = result.unwrap_err();
    insta::assert_snapshot!(
        error,
        @r"This feature is not implemented: synchronous invocation of WasmScalarUdf is not supported, use invoke_async_with_args instead"
>>>>>>> c586f10b
    );
}

#[tokio::test]
async fn test_invoke_with_args_returns_error() {
    let component = WasmComponentPrecompiled::new(datafusion_udf_wasm_bundle::BIN_EXAMPLE.into())
        .await
        .unwrap();
    let mut udfs = WasmScalarUdf::new(
        &component,
        &Default::default(),
        Handle::current(),
        "".to_owned(),
    )
    .await
    .unwrap();
    let udf = udfs.pop().unwrap();

    let result = udf.invoke_with_args(ScalarFunctionArgs {
        args: vec![ColumnarValue::Scalar(ScalarValue::Int32(Some(3)))],
        arg_fields: vec![Arc::new(Field::new("a1", DataType::Int32, true))],
        number_rows: 3,
        return_field: Arc::new(Field::new("r", DataType::Int32, true)),
    });

    assert!(result.is_err());
    let error = result.unwrap_err();
    assert!(error.to_string().contains("synchronous invocation of WasmScalarUdf is not supported, use invoke_async_with_args instead"));
}<|MERGE_RESOLUTION|>--- conflicted
+++ resolved
@@ -87,8 +87,6 @@
     assert_eq!(
         array.as_ref(),
         &Int32Array::from_iter([Some(4), Some(4), Some(4)]) as &dyn Array,
-<<<<<<< HEAD
-=======
     );
 }
 
@@ -119,33 +117,5 @@
     insta::assert_snapshot!(
         error,
         @r"This feature is not implemented: synchronous invocation of WasmScalarUdf is not supported, use invoke_async_with_args instead"
->>>>>>> c586f10b
     );
-}
-
-#[tokio::test]
-async fn test_invoke_with_args_returns_error() {
-    let component = WasmComponentPrecompiled::new(datafusion_udf_wasm_bundle::BIN_EXAMPLE.into())
-        .await
-        .unwrap();
-    let mut udfs = WasmScalarUdf::new(
-        &component,
-        &Default::default(),
-        Handle::current(),
-        "".to_owned(),
-    )
-    .await
-    .unwrap();
-    let udf = udfs.pop().unwrap();
-
-    let result = udf.invoke_with_args(ScalarFunctionArgs {
-        args: vec![ColumnarValue::Scalar(ScalarValue::Int32(Some(3)))],
-        arg_fields: vec![Arc::new(Field::new("a1", DataType::Int32, true))],
-        number_rows: 3,
-        return_field: Arc::new(Field::new("r", DataType::Int32, true)),
-    });
-
-    assert!(result.is_err());
-    let error = result.unwrap_err();
-    assert!(error.to_string().contains("synchronous invocation of WasmScalarUdf is not supported, use invoke_async_with_args instead"));
 }