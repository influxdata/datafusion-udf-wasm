//! Host-code for WebAssembly-based [DataFusion] UDFs.
//!
//!
//! [DataFusion]: https://datafusion.apache.org/
<<<<<<< HEAD
//!
use std::{any::Any, io::Cursor, ops::DerefMut, sync::Arc};
=======
use std::{any::Any, ops::DerefMut, sync::Arc};
>>>>>>> f28d004d

use arrow::datatypes::DataType;
use datafusion_common::{DataFusionError, Result as DataFusionResult};
use datafusion_expr::{ColumnarValue, ScalarFunctionArgs, ScalarUDFImpl, Signature};
use tokio::sync::Mutex;
use wasmtime::{
    Engine, Store,
    component::{Component, ResourceAny},
};
use wasmtime_wasi::{ResourceTable, WasiCtx, WasiCtxView, WasiView, p2::pipe::MemoryOutputPipe};
use wasmtime_wasi_http::{
    HttpResult, WasiHttpCtx, WasiHttpView,
    bindings::http::types::ErrorCode as HttpErrorCode,
    body::HyperOutgoingBody,
    types::{HostFutureIncomingResponse, OutgoingRequestConfig, default_send_request_handler},
};

use crate::{
    bindings::exports::datafusion_udf_wasm::udf::types as wit_types,
    error::{DataFusionResultExt, WasmToDataFusionResultExt},
    http::{HttpRequestValidator, RejectAllHttpRequests},
    linker::link,
    tokio_helpers::async_in_sync_context,
    vfs::{VfsCtxView, VfsState, VfsView},
};

// unused-crate-dependencies false positives
#[cfg(test)]
use datafusion_udf_wasm_bundle as _;
#[cfg(test)]
use insta as _;
#[cfg(test)]
use wiremock as _;

mod bindings;
mod conversion;
mod error;
pub mod http;
mod linker;
mod tokio_helpers;
<<<<<<< HEAD
pub mod udf_query;
=======
mod vfs;
>>>>>>> f28d004d

/// State of the WASM payload.
struct WasmStateImpl {
    /// Virtual filesystem for the WASM payload.
    ///
    /// This filesystem is provided to the payload in memory with read-write support.
    vfs_state: VfsState,

    /// A limited buffer for stderr.
    ///
    /// This is especially useful for when the payload crashes.
    stderr: MemoryOutputPipe,

    /// WASI context.
    wasi_ctx: WasiCtx,

    /// WASI HTTP context.
    wasi_http_ctx: WasiHttpCtx,

    /// Resource tables.
    resource_table: ResourceTable,

    /// HTTP request validator.
    http_validator: Arc<dyn HttpRequestValidator>,
}

impl std::fmt::Debug for WasmStateImpl {
    fn fmt(&self, f: &mut std::fmt::Formatter<'_>) -> std::fmt::Result {
        let Self {
            vfs_state,
            stderr,
            wasi_ctx: _,
            wasi_http_ctx: _,
            resource_table,
            http_validator,
        } = self;
        f.debug_struct("WasmStateImpl")
            .field("vfs_state", vfs_state)
            .field("stderr", stderr)
            .field("wasi_ctx", &"<WASI_CTX>")
            .field("resource_table", resource_table)
            .field("http_validator", http_validator)
            .finish()
    }
}

impl WasiView for WasmStateImpl {
    fn ctx(&mut self) -> WasiCtxView<'_> {
        WasiCtxView {
            ctx: &mut self.wasi_ctx,
            table: &mut self.resource_table,
        }
    }
}

impl WasiHttpView for WasmStateImpl {
    fn ctx(&mut self) -> &mut WasiHttpCtx {
        &mut self.wasi_http_ctx
    }

    fn table(&mut self) -> &mut ResourceTable {
        &mut self.resource_table
    }

    fn send_request(
        &mut self,
        request: hyper::Request<HyperOutgoingBody>,
        config: OutgoingRequestConfig,
    ) -> HttpResult<HostFutureIncomingResponse> {
        // technically we could return an error straight away, but `urllib3` doesn't handle that super well, so we
        // create a future and validate the error in there (before actually starting the request of course)

        let validator = Arc::clone(&self.http_validator);
        let handle = wasmtime_wasi::runtime::spawn(async move {
            // yes, that's another layer of futures. The WASI interface is somewhat nested.
            let fut = async {
                validator
                    .validate(&request, config.use_tls)
                    .map_err(|_| HttpErrorCode::HttpRequestDenied)?;

                default_send_request_handler(request, config).await
            };

            Ok(fut.await)
        });

        Ok(HostFutureIncomingResponse::pending(handle))
    }
}

impl VfsView for WasmStateImpl {
    fn vfs(&mut self) -> VfsCtxView<'_> {
        VfsCtxView {
            table: &mut self.resource_table,
            vfs_state: &mut self.vfs_state,
        }
    }
}

/// Pre-compiled WASM component.
///
/// The pre-compilation is stateless and can be used to [create](WasmScalarUdf::new) multiple instances that do not share
/// any state.
pub struct WasmComponentPrecompiled {
    /// WASM execution engine based on [`wasmtime`].
    engine: Engine,

    /// The pre-compiled component based on the binary provided by the API user.
    component: Component,
}

impl WasmComponentPrecompiled {
    /// Pre-compile WASM payload.
    ///
    /// Accepts a WASM payload in [binary format].
    ///
    ///
    /// [binary format]: https://webassembly.github.io/spec/core/binary/index.html
    pub async fn new(wasm_binary: Arc<[u8]>) -> DataFusionResult<Self> {
        tokio::task::spawn_blocking(move || {
            let engine = Engine::new(
                wasmtime::Config::new()
                    .async_support(true)
                    .memory_init_cow(true),
            )
            .context("create WASM engine", None)?;

            let compiled_component = engine
                .precompile_component(&wasm_binary)
                .context("pre-compile component", None)?;

            // SAFETY: the compiled version was produced by us with the same engine. This is NOT external/untrusted input.
            let component_res = unsafe { Component::deserialize(&engine, compiled_component) };
            let component = component_res.context("create WASM component", None)?;

            Ok(Self { engine, component })
        })
        .await
        .map_err(|e| DataFusionError::External(Box::new(e)))?
    }
}

impl std::fmt::Debug for WasmComponentPrecompiled {
    fn fmt(&self, f: &mut std::fmt::Formatter<'_>) -> std::fmt::Result {
        let Self {
            engine,
            component: _,
        } = self;

        f.debug_struct("WasmComponentPrecompiled")
            .field("engine", engine)
            .field("component", &"<COMPONENT>")
            .finish()
    }
}

/// Permissions for a WASM component.
#[derive(Debug)]
pub struct WasmPermissions {
    /// Validator for HTTP requests.
    http: Arc<dyn HttpRequestValidator>,
}

impl WasmPermissions {
    /// Create default permissions.
    pub fn new() -> Self {
        Self::default()
    }
}

impl Default for WasmPermissions {
    fn default() -> Self {
        Self {
            http: Arc::new(RejectAllHttpRequests),
        }
    }
}

impl WasmPermissions {
    /// Set HTTP validator.
    pub fn with_http<V>(self, http: V) -> Self
    where
        V: HttpRequestValidator,
    {
        Self {
            http: Arc::new(http),
        }
    }
}

/// A [`ScalarUDFImpl`] that wraps a WebAssembly payload.
pub struct WasmScalarUdf {
    /// Mutable state.
    ///
    /// This mostly contains [`WasmStateImpl`].
    store: Arc<Mutex<Store<WasmStateImpl>>>,

    /// WIT-based bindings that we resolved within the payload.
    bindings: Arc<bindings::Datafusion>,

    /// Resource handle for the Scalar UDF within the VM.
    ///
    /// This is somewhat an "object reference".
    resource: ResourceAny,

    /// Name of the UDF.
    ///
    /// This was pre-fetched during UDF generation because [`ScalarUDFImpl::name`] is sync and requires us to return a
    /// reference.
    name: String,

    /// Signature of the UDF.
    ///
    /// This was pre-fetched during UDF generation because [`ScalarUDFImpl::signature`] is sync and requires us to return a
    /// reference.
    signature: Signature,
}

impl WasmScalarUdf {
    /// Create multiple UDFs from a single WASM VM.
    ///
    /// UDFs bound to the same VM share state, however calling this method multiple times will yield independent WASM VMs.
    pub async fn new(
        component: &WasmComponentPrecompiled,
        permissions: &WasmPermissions,
        source: String,
    ) -> DataFusionResult<Vec<Self>> {
        let WasmComponentPrecompiled { engine, component } = component;

        // Create in-memory VFS
        let vfs_state = VfsState::new();

        let stderr = MemoryOutputPipe::new(1024);
        let wasi_ctx = WasiCtx::builder().stderr(stderr.clone()).build();
        let state = WasmStateImpl {
            vfs_state,
            stderr,
            wasi_ctx,
            wasi_http_ctx: WasiHttpCtx::new(),
            resource_table: ResourceTable::new(),
            http_validator: Arc::clone(&permissions.http),
        };
        let (bindings, mut store) = link(engine, component, state)
            .await
            .context("link WASM components", None)?;

        // Populate VFS from tar archive
        let root_data = bindings
            .datafusion_udf_wasm_udf_types()
            .call_root_fs_tar(&mut store)
            .await
            .context(
                "call root_fs_tar() method",
                Some(&store.data().stderr.contents()),
            )?;
        if let Some(root_data) = root_data {
            store
                .data_mut()
                .vfs_state
                .populate_from_tar(&root_data)
                .map_err(DataFusionError::IoError)?;
        }

        let udf_resources = bindings
            .datafusion_udf_wasm_udf_types()
            .call_scalar_udfs(&mut store, &source)
            .await
            .context(
                "calling scalar_udfs() method failed",
                Some(&store.data().stderr.contents()),
            )?
            .context("scalar_udfs")?;

        let store = Arc::new(Mutex::new(store));

        let mut udfs = Vec::with_capacity(udf_resources.len());
        for resource in udf_resources {
            let mut store_guard = store.lock().await;
            let store2: &mut Store<WasmStateImpl> = &mut store_guard;
            let name = bindings
                .datafusion_udf_wasm_udf_types()
                .scalar_udf()
                .call_name(store2, resource)
                .await
                .context(
                    "call ScalarUdf::name",
                    Some(&store_guard.data().stderr.contents()),
                )?;

            let store2: &mut Store<WasmStateImpl> = &mut store_guard;
            let signature = bindings
                .datafusion_udf_wasm_udf_types()
                .scalar_udf()
                .call_signature(store2, resource)
                .await
                .context(
                    "call ScalarUdf::signature",
                    Some(&store_guard.data().stderr.contents()),
                )?
                .try_into()?;

            udfs.push(Self {
                store: Arc::clone(&store),
                bindings: Arc::clone(&bindings),
                resource,
                name,
                signature,
            });
        }

        Ok(udfs)
    }
}

impl std::fmt::Debug for WasmScalarUdf {
    fn fmt(&self, f: &mut std::fmt::Formatter<'_>) -> std::fmt::Result {
        let Self {
            store,
            bindings: _,
            resource,
            name,
            signature,
        } = self;

        f.debug_struct("WasmScalarUdf")
            .field("store", store)
            .field("bindings", &"<BINDINGS>")
            .field("resource", resource)
            .field("name", name)
            .field("signature", signature)
            .finish()
    }
}

impl ScalarUDFImpl for WasmScalarUdf {
    fn as_any(&self) -> &dyn Any {
        self
    }

    fn name(&self) -> &str {
        &self.name
    }

    fn signature(&self) -> &Signature {
        &self.signature
    }

    fn return_type(&self, arg_types: &[DataType]) -> DataFusionResult<DataType> {
        async_in_sync_context(async {
            let arg_types = arg_types
                .iter()
                .map(|t| wit_types::DataType::from(t.clone()))
                .collect::<Vec<_>>();
            let mut store_guard = self.store.lock().await;
            let return_type = self
                .bindings
                .datafusion_udf_wasm_udf_types()
                .scalar_udf()
                .call_return_type(store_guard.deref_mut(), self.resource, &arg_types)
                .await
                .context(
                    "call ScalarUdf::return_type",
                    Some(&store_guard.data().stderr.contents()),
                )??;
            return_type.try_into()
        })
    }

    fn invoke_with_args(&self, args: ScalarFunctionArgs) -> DataFusionResult<ColumnarValue> {
        async_in_sync_context(async {
            let args = args.try_into()?;
            let mut store_guard = self.store.lock().await;
            let return_type = self
                .bindings
                .datafusion_udf_wasm_udf_types()
                .scalar_udf()
                .call_invoke_with_args(store_guard.deref_mut(), self.resource, &args)
                .await
                .context(
                    "call ScalarUdf::invoke_with_args",
                    Some(&store_guard.data().stderr.contents()),
                )??;
            return_type.try_into()
        })
    }
}<|MERGE_RESOLUTION|>--- conflicted
+++ resolved
@@ -2,12 +2,7 @@
 //!
 //!
 //! [DataFusion]: https://datafusion.apache.org/
-<<<<<<< HEAD
-//!
-use std::{any::Any, io::Cursor, ops::DerefMut, sync::Arc};
-=======
 use std::{any::Any, ops::DerefMut, sync::Arc};
->>>>>>> f28d004d
 
 use arrow::datatypes::DataType;
 use datafusion_common::{DataFusionError, Result as DataFusionResult};
@@ -48,11 +43,8 @@
 pub mod http;
 mod linker;
 mod tokio_helpers;
-<<<<<<< HEAD
 pub mod udf_query;
-=======
 mod vfs;
->>>>>>> f28d004d
 
 /// State of the WASM payload.
 struct WasmStateImpl {
@@ -297,7 +289,7 @@
         };
         let (bindings, mut store) = link(engine, component, state)
             .await
-            .context("link WASM components", None)?;
+            .context("link WASM components")?;
 
         // Populate VFS from tar archive
         let root_data = bindings
