//! Host-code for WebAssembly-based [DataFusion] UDFs.
//!
//!
//! [DataFusion]: https://datafusion.apache.org/
use std::{any::Any, ops::DerefMut, sync::Arc};

use ::http::HeaderName;
use arrow::datatypes::DataType;
use datafusion_common::{DataFusionError, Result as DataFusionResult};
use datafusion_expr::{ColumnarValue, ScalarFunctionArgs, ScalarUDFImpl, Signature};
use tokio::sync::Mutex;
use wasmtime::{
    Engine, Store,
    component::{Component, ResourceAny},
};
use wasmtime_wasi::{ResourceTable, WasiCtx, WasiCtxView, WasiView, p2::pipe::MemoryOutputPipe};
use wasmtime_wasi_http::{
    HttpResult, WasiHttpCtx, WasiHttpView,
    bindings::http::types::ErrorCode as HttpErrorCode,
    body::HyperOutgoingBody,
    types::{
        DEFAULT_FORBIDDEN_HEADERS, HostFutureIncomingResponse, OutgoingRequestConfig,
        default_send_request_handler,
    },
};

use crate::{
    bindings::exports::datafusion_udf_wasm::udf::types as wit_types,
    error::{DataFusionResultExt, WasmToDataFusionResultExt},
    http::{HttpRequestValidator, RejectAllHttpRequests},
    linker::link,
    tokio_helpers::async_in_sync_context,
    vfs::{VfsCtxView, VfsLimits, VfsState, VfsView},
};

// unused-crate-dependencies false positives
#[cfg(test)]
use datafusion_udf_wasm_bundle as _;
#[cfg(test)]
use insta as _;
#[cfg(test)]
use wiremock as _;

mod bindings;
mod conversion;
mod error;
pub mod http;
mod linker;
mod tokio_helpers;
<<<<<<< HEAD
mod vfs;
=======
pub mod udf_query;
pub mod vfs;
>>>>>>> 529da3d3

/// State of the WASM payload.
struct WasmStateImpl {
    /// Virtual filesystem for the WASM payload.
    ///
    /// This filesystem is provided to the payload in memory with read-write support.
    vfs_state: VfsState,

    /// A limited buffer for stderr.
    ///
    /// This is especially useful for when the payload crashes.
    stderr: MemoryOutputPipe,

    /// WASI context.
    wasi_ctx: WasiCtx,

    /// WASI HTTP context.
    wasi_http_ctx: WasiHttpCtx,

    /// Resource tables.
    resource_table: ResourceTable,

    /// HTTP request validator.
    http_validator: Arc<dyn HttpRequestValidator>,
}

impl std::fmt::Debug for WasmStateImpl {
    fn fmt(&self, f: &mut std::fmt::Formatter<'_>) -> std::fmt::Result {
        let Self {
            vfs_state,
            stderr,
            wasi_ctx: _,
            wasi_http_ctx: _,
            resource_table,
            http_validator,
        } = self;
        f.debug_struct("WasmStateImpl")
            .field("vfs_state", vfs_state)
            .field("stderr", stderr)
            .field("wasi_ctx", &"<WASI_CTX>")
            .field("resource_table", resource_table)
            .field("http_validator", http_validator)
            .finish()
    }
}

impl WasiView for WasmStateImpl {
    fn ctx(&mut self) -> WasiCtxView<'_> {
        WasiCtxView {
            ctx: &mut self.wasi_ctx,
            table: &mut self.resource_table,
        }
    }
}

impl WasiHttpView for WasmStateImpl {
    fn ctx(&mut self) -> &mut WasiHttpCtx {
        &mut self.wasi_http_ctx
    }

    fn table(&mut self) -> &mut ResourceTable {
        &mut self.resource_table
    }

    fn send_request(
        &mut self,
        mut request: hyper::Request<HyperOutgoingBody>,
        config: OutgoingRequestConfig,
    ) -> HttpResult<HostFutureIncomingResponse> {
        // Python `requests` sends this so we allow it but later drop it from the actual request.
        request.headers_mut().remove(hyper::header::CONNECTION);

        // technically we could return an error straight away, but `urllib3` doesn't handle that super well, so we
        // create a future and validate the error in there (before actually starting the request of course)

        let validator = Arc::clone(&self.http_validator);
        let handle = wasmtime_wasi::runtime::spawn(async move {
            // yes, that's another layer of futures. The WASI interface is somewhat nested.
            let fut = async {
                validator
                    .validate(&request, config.use_tls)
                    .map_err(|_| HttpErrorCode::HttpRequestDenied)?;

                default_send_request_handler(request, config).await
            };

            Ok(fut.await)
        });

        Ok(HostFutureIncomingResponse::pending(handle))
    }

    fn is_forbidden_header(&mut self, name: &HeaderName) -> bool {
        // Python `requests` sends this so we allow it but later drop it from the actual request.
        if name == hyper::header::CONNECTION {
            return false;
        }

        DEFAULT_FORBIDDEN_HEADERS.contains(name)
    }
}

impl VfsView for WasmStateImpl {
    fn vfs(&mut self) -> VfsCtxView<'_> {
        VfsCtxView {
            table: &mut self.resource_table,
            vfs_state: &mut self.vfs_state,
        }
    }
}

/// Pre-compiled WASM component.
///
/// The pre-compilation is stateless and can be used to [create](WasmScalarUdf::new) multiple instances that do not share
/// any state.
pub struct WasmComponentPrecompiled {
    /// WASM execution engine based on [`wasmtime`].
    engine: Engine,

    /// The pre-compiled component based on the binary provided by the API user.
    component: Component,
}

impl WasmComponentPrecompiled {
    /// Pre-compile WASM payload.
    ///
    /// Accepts a WASM payload in [binary format].
    ///
    ///
    /// [binary format]: https://webassembly.github.io/spec/core/binary/index.html
    pub async fn new(wasm_binary: Arc<[u8]>) -> DataFusionResult<Self> {
        tokio::task::spawn_blocking(move || {
            let engine = Engine::new(
                wasmtime::Config::new()
                    .async_support(true)
                    .memory_init_cow(true),
            )
            .context("create WASM engine", None)?;

            let compiled_component = engine
                .precompile_component(&wasm_binary)
                .context("pre-compile component", None)?;

            // SAFETY: the compiled version was produced by us with the same engine. This is NOT external/untrusted input.
            let component_res = unsafe { Component::deserialize(&engine, compiled_component) };
            let component = component_res.context("create WASM component", None)?;

            Ok(Self { engine, component })
        })
        .await
        .map_err(|e| DataFusionError::External(Box::new(e)))?
    }
}

impl std::fmt::Debug for WasmComponentPrecompiled {
    fn fmt(&self, f: &mut std::fmt::Formatter<'_>) -> std::fmt::Result {
        let Self {
            engine,
            component: _,
        } = self;

        f.debug_struct("WasmComponentPrecompiled")
            .field("engine", engine)
            .field("component", &"<COMPONENT>")
            .finish()
    }
}

/// Permissions for a WASM component.
#[derive(Debug)]
pub struct WasmPermissions {
    /// Validator for HTTP requests.
    http: Arc<dyn HttpRequestValidator>,

    /// Virtual file system limits.
    vfs: VfsLimits,
}

impl WasmPermissions {
    /// Create default permissions.
    pub fn new() -> Self {
        Self::default()
    }
}

impl Default for WasmPermissions {
    fn default() -> Self {
        Self {
            http: Arc::new(RejectAllHttpRequests),
            vfs: VfsLimits::default(),
        }
    }
}

impl WasmPermissions {
    /// Set HTTP validator.
    pub fn with_http<V>(self, http: V) -> Self
    where
        V: HttpRequestValidator,
    {
        Self {
            http: Arc::new(http),
            ..self
        }
    }

    /// Set virtual filesystem limits.
    pub fn with_vfs_limits(self, limits: VfsLimits) -> Self {
        Self {
            vfs: limits,
            ..self
        }
    }
}

/// A [`ScalarUDFImpl`] that wraps a WebAssembly payload.
pub struct WasmScalarUdf {
    /// Mutable state.
    ///
    /// This mostly contains [`WasmStateImpl`].
    store: Arc<Mutex<Store<WasmStateImpl>>>,

    /// WIT-based bindings that we resolved within the payload.
    bindings: Arc<bindings::Datafusion>,

    /// Resource handle for the Scalar UDF within the VM.
    ///
    /// This is somewhat an "object reference".
    resource: ResourceAny,

    /// Name of the UDF.
    ///
    /// This was pre-fetched during UDF generation because [`ScalarUDFImpl::name`] is sync and requires us to return a
    /// reference.
    name: String,

    /// Signature of the UDF.
    ///
    /// This was pre-fetched during UDF generation because [`ScalarUDFImpl::signature`] is sync and requires us to return a
    /// reference.
    signature: Signature,
}

impl WasmScalarUdf {
    /// Create multiple UDFs from a single WASM VM.
    ///
    /// UDFs bound to the same VM share state, however calling this method multiple times will yield independent WASM VMs.
    pub async fn new(
        component: &WasmComponentPrecompiled,
        permissions: &WasmPermissions,
        source: String,
    ) -> DataFusionResult<Vec<Self>> {
        let WasmComponentPrecompiled { engine, component } = component;

        // Create in-memory VFS
        let vfs_state = VfsState::new(&permissions.vfs);

        let stderr = MemoryOutputPipe::new(1024);
        let wasi_ctx = WasiCtx::builder().stderr(stderr.clone()).build();
        let state = WasmStateImpl {
            vfs_state,
            stderr,
            wasi_ctx,
            wasi_http_ctx: WasiHttpCtx::new(),
            resource_table: ResourceTable::new(),
            http_validator: Arc::clone(&permissions.http),
        };
        let (bindings, mut store) = link(engine, component, state)
            .await
            .context("link WASM components", None)?;

        // Populate VFS from tar archive
        let root_data = bindings
            .datafusion_udf_wasm_udf_types()
            .call_root_fs_tar(&mut store)
            .await
            .context(
                "call root_fs_tar() method",
                Some(&store.data().stderr.contents()),
            )?;
        if let Some(root_data) = root_data {
            store
                .data_mut()
                .vfs_state
                .populate_from_tar(&root_data)
                .map_err(DataFusionError::IoError)?;
        }

        let udf_resources = bindings
            .datafusion_udf_wasm_udf_types()
            .call_scalar_udfs(&mut store, &source)
            .await
            .context(
                "calling scalar_udfs() method failed",
                Some(&store.data().stderr.contents()),
            )?
            .context("scalar_udfs")?;

        let store = Arc::new(Mutex::new(store));

        let mut udfs = Vec::with_capacity(udf_resources.len());
        for resource in udf_resources {
            let mut store_guard = store.lock().await;
            let store2: &mut Store<WasmStateImpl> = &mut store_guard;
            let name = bindings
                .datafusion_udf_wasm_udf_types()
                .scalar_udf()
                .call_name(store2, resource)
                .await
                .context(
                    "call ScalarUdf::name",
                    Some(&store_guard.data().stderr.contents()),
                )?;

            let store2: &mut Store<WasmStateImpl> = &mut store_guard;
            let signature = bindings
                .datafusion_udf_wasm_udf_types()
                .scalar_udf()
                .call_signature(store2, resource)
                .await
                .context(
                    "call ScalarUdf::signature",
                    Some(&store_guard.data().stderr.contents()),
                )?
                .try_into()?;

            udfs.push(Self {
                store: Arc::clone(&store),
                bindings: Arc::clone(&bindings),
                resource,
                name,
                signature,
            });
        }

        Ok(udfs)
    }
}

impl std::fmt::Debug for WasmScalarUdf {
    fn fmt(&self, f: &mut std::fmt::Formatter<'_>) -> std::fmt::Result {
        let Self {
            store,
            bindings: _,
            resource,
            name,
            signature,
        } = self;

        f.debug_struct("WasmScalarUdf")
            .field("store", store)
            .field("bindings", &"<BINDINGS>")
            .field("resource", resource)
            .field("name", name)
            .field("signature", signature)
            .finish()
    }
}

impl ScalarUDFImpl for WasmScalarUdf {
    fn as_any(&self) -> &dyn Any {
        self
    }

    fn name(&self) -> &str {
        &self.name
    }

    fn signature(&self) -> &Signature {
        &self.signature
    }

    fn return_type(&self, arg_types: &[DataType]) -> DataFusionResult<DataType> {
        async_in_sync_context(async {
            let arg_types = arg_types
                .iter()
                .map(|t| wit_types::DataType::from(t.clone()))
                .collect::<Vec<_>>();
            let mut store_guard = self.store.lock().await;
            let return_type = self
                .bindings
                .datafusion_udf_wasm_udf_types()
                .scalar_udf()
                .call_return_type(store_guard.deref_mut(), self.resource, &arg_types)
                .await
                .context(
                    "call ScalarUdf::return_type",
                    Some(&store_guard.data().stderr.contents()),
                )??;
            return_type.try_into()
        })
    }

    fn invoke_with_args(&self, args: ScalarFunctionArgs) -> DataFusionResult<ColumnarValue> {
        async_in_sync_context(async {
            let args = args.try_into()?;
            let mut store_guard = self.store.lock().await;
            let return_type = self
                .bindings
                .datafusion_udf_wasm_udf_types()
                .scalar_udf()
                .call_invoke_with_args(store_guard.deref_mut(), self.resource, &args)
                .await
                .context(
                    "call ScalarUdf::invoke_with_args",
                    Some(&store_guard.data().stderr.contents()),
                )??;
            return_type.try_into()
        })
    }
}<|MERGE_RESOLUTION|>--- conflicted
+++ resolved
@@ -47,12 +47,7 @@
 pub mod http;
 mod linker;
 mod tokio_helpers;
-<<<<<<< HEAD
-mod vfs;
-=======
-pub mod udf_query;
 pub mod vfs;
->>>>>>> 529da3d3
 
 /// State of the WASM payload.
 struct WasmStateImpl {
