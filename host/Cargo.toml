[package]
name = "datafusion-udf-wasm-host"
version.workspace = true
authors.workspace = true
edition.workspace = true
license.workspace = true

[lints]
workspace = true

[dependencies]
anyhow.workspace = true
arrow.workspace = true
datafusion.workspace = true
datafusion-common.workspace = true
datafusion-expr.workspace = true
datafusion-udf-wasm-arrow2bytes.workspace = true
<<<<<<< HEAD
datafusion-sql.workspace = true
sqlparser.workspace = true
=======
http.workspace = true
hyper.workspace = true
rand = { version = "0.9" }
siphasher = { version = "1", default-features = false }
>>>>>>> f28d004d
tar.workspace = true
tokio = { workspace = true, features = ["rt", "rt-multi-thread", "sync"] }
wasmtime.workspace = true
wasmtime-wasi.workspace = true
wasmtime-wasi-http.workspace = true
wasmtime-wasi-io.workspace = true

[dev-dependencies]
datafusion-udf-wasm-bundle = { workspace = true, features = ["example", "python"] }
insta = "1.43.2"
tokio = { workspace = true, features = ["fs", "macros"] }
wiremock = "0.6.5"<|MERGE_RESOLUTION|>--- conflicted
+++ resolved
@@ -15,15 +15,12 @@
 datafusion-common.workspace = true
 datafusion-expr.workspace = true
 datafusion-udf-wasm-arrow2bytes.workspace = true
-<<<<<<< HEAD
 datafusion-sql.workspace = true
 sqlparser.workspace = true
-=======
 http.workspace = true
 hyper.workspace = true
 rand = { version = "0.9" }
 siphasher = { version = "1", default-features = false }
->>>>>>> f28d004d
 tar.workspace = true
 tokio = { workspace = true, features = ["rt", "rt-multi-thread", "sync"] }
 wasmtime.workspace = true
